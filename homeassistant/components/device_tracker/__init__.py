--- conflicted
+++ resolved
@@ -62,11 +62,7 @@
         return False
 
     tracker_type = config[DOMAIN].get(CONF_PLATFORM)
-<<<<<<< HEAD
-    
-=======
-
->>>>>>> a34b00bc
+
     tracker_implementation = \
         prepare_setup_platform(hass, config, DOMAIN, tracker_type)
 
